# Serverless Mocha Plugin

A Serverless Plugin for the [Serverless Framework](http://www.serverless.com) which
adds support for test driven development using [mocha](https://mochajs.org/)

<<<<<<< HEAD
**THIS PLUGIN REQUIRES SERVERLESS V0.5!**

Check out the 1.0 branch for the development version for Serverless 1.0
=======
**THIS PLUGIN REQUIRES SERVERLESS V1.0 BETA OR NEWER!**
>>>>>>> 276876de

## Introduction

This plugins does the following:

* It provides commands to create and run tests manually

## Installation

In your service root, run:

```bash
<<<<<<< HEAD
npm install --save serverless-mocha-plugin@0.5
=======
npm install --save-dev serverless-mocha-plugin@1.0
>>>>>>> 276876de
```
Remember to set the package version, otherwise it will install the 1.0 
version of the package, which is not compatible with Serverless 0.5.

Add the plugin to `serverless.yml`:

```yml
plugins:
    - serverless-mocha-plugin
```

## Usage

### Creating tests

When the plug-in is installed, tests are automatically created to the test/ directory
when creating new functions (only when using node 4.3 runtime).

Functions can also be added manually using the mocha-create command

```
sls create test -f functionName
```

If you want to run the tests against the real Lambda functions, you can pass the liveFunction object to wrapper.init().

```
  wrapper.init(liveFunction);
```

NOTE: Live running does not currently work. Waiting for serverless 1.0 to finalize / have required env variables available

### Running tests

Tests can be run directly using Mocha (in which case it needs to be installed to your project or globally)
or using the "invoke test" command

```
sls invoke test [--stage stage] [--region region] [-f function1] [-f function2] [...]
```

To use a mocha reporter (e.g. json), use the -R switch. Reporter options can be passed with the -O switch.

If no function names are passed to "invoke test", all tests are run from the test/ directory

The default timeout for tests is 6 seconds. In case you need to apply a different timeout, that can be done in the test file 
using using this.timeout(milliseconds) in the define, after, before or it -blocks.

### Using own template for a test file

If you'd like to use your own template for a generated test file, create a sls-mocha-plugin-template.ejs file
in the test/ directory. Currently, there are three variables available for use:

- functionName - name of the function
- functionPath - path to the function
- handlerName - the name of the handler function

If you'd like to get more information on the template engine, you check documentation of the [EJS project](http://ejs.co/).


## Release History
<<<<<<< HEAD
* 2016/07/26 - v0.5.15 - Change to use lambda-wrapper runHandler by default (has ability to pass a default context)
* 2016/07/25 - v0.5.14 - Fix bug with mocha-create -T
=======
* 2016/09/23 - v1.0.2 - Bugfixes, configurable test timeouts
* 2016/08/15 - v1.0.0 - Preliminary version for Serverless 1.0
>>>>>>> 276876de
* 2016/06/28 - v0.5.13 - Increase default test timeout to 6000ms
* 2016/06/27 - v0.5.12 - Add support for using template test files
* 2016/06/22 - v0.5.11 - Add support for running tests from live environment
* 2016/06/21 - v0.5.9 - Prompt for region / stage when running tests. Set environment separately for each test
* 2016/06/03 - v0.5.7 - Fix entangled function tests, Move wrapper.init into 'it' scope in generated mocha test code.
                      - Fix non-posix path separator in Windows.
                      - set environment variables correctly also when running all tests
* 2016/05/10 - v0.5.5 - Fix error message for mocha-create.
                      - Create tests with mocha-create without path in test name (as function create does)
* 2016/05/09 - v0.5.3 - Set environment variables during mocha-run (by AniKo)
                      - Add reporter options, return non-zero status for failures (by chouandy)
* 2016/04/09 - v0.5.0 - Initial version of module for serverless 0.5.*

## License

Copyright (c) 2016 [SC5](http://sc5.io/), licensed for users and contributors under MIT license.
https://github.com/SC5/serverless-mocha-plugin/blob/master/LICENSE


[![Bitdeli Badge](https://d2weczhvl823v0.cloudfront.net/SC5/serverless-mocha-plugin/trend.png)](https://bitdeli.com/free "Bitdeli Badge")<|MERGE_RESOLUTION|>--- conflicted
+++ resolved
@@ -3,13 +3,7 @@
 A Serverless Plugin for the [Serverless Framework](http://www.serverless.com) which
 adds support for test driven development using [mocha](https://mochajs.org/)
 
-<<<<<<< HEAD
-**THIS PLUGIN REQUIRES SERVERLESS V0.5!**
-
-Check out the 1.0 branch for the development version for Serverless 1.0
-=======
 **THIS PLUGIN REQUIRES SERVERLESS V1.0 BETA OR NEWER!**
->>>>>>> 276876de
 
 ## Introduction
 
@@ -22,11 +16,7 @@
 In your service root, run:
 
 ```bash
-<<<<<<< HEAD
-npm install --save serverless-mocha-plugin@0.5
-=======
-npm install --save-dev serverless-mocha-plugin@1.0
->>>>>>> 276876de
+npm install --save-dev serverless-mocha-plugin
 ```
 Remember to set the package version, otherwise it will install the 1.0 
 version of the package, which is not compatible with Serverless 0.5.
@@ -87,26 +77,10 @@
 If you'd like to get more information on the template engine, you check documentation of the [EJS project](http://ejs.co/).
 
 
-## Release History
-<<<<<<< HEAD
-* 2016/07/26 - v0.5.15 - Change to use lambda-wrapper runHandler by default (has ability to pass a default context)
-* 2016/07/25 - v0.5.14 - Fix bug with mocha-create -T
-=======
+## Release History (1.0)
+
 * 2016/09/23 - v1.0.2 - Bugfixes, configurable test timeouts
 * 2016/08/15 - v1.0.0 - Preliminary version for Serverless 1.0
->>>>>>> 276876de
-* 2016/06/28 - v0.5.13 - Increase default test timeout to 6000ms
-* 2016/06/27 - v0.5.12 - Add support for using template test files
-* 2016/06/22 - v0.5.11 - Add support for running tests from live environment
-* 2016/06/21 - v0.5.9 - Prompt for region / stage when running tests. Set environment separately for each test
-* 2016/06/03 - v0.5.7 - Fix entangled function tests, Move wrapper.init into 'it' scope in generated mocha test code.
-                      - Fix non-posix path separator in Windows.
-                      - set environment variables correctly also when running all tests
-* 2016/05/10 - v0.5.5 - Fix error message for mocha-create.
-                      - Create tests with mocha-create without path in test name (as function create does)
-* 2016/05/09 - v0.5.3 - Set environment variables during mocha-run (by AniKo)
-                      - Add reporter options, return non-zero status for failures (by chouandy)
-* 2016/04/09 - v0.5.0 - Initial version of module for serverless 0.5.*
 
 ## License
 
